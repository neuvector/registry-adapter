--- conflicted
+++ resolved
@@ -19,17 +19,10 @@
 const scanReportURL = "/endpoint/api/v1/scan/"
 const scanEndpoint = "/endpoint/api/v1/scan"
 const metadataEndpoint = "/endpoint/api/v1/metadata"
-<<<<<<< HEAD
-const adapterPort = "9443"
-
-const certFile = "/etc/neuvector/certs/test/neuvector_adapter.crt"
-const keyFile = "/etc/neuvector/certs/test/ssl-cert.key"
-=======
 const adapterHttpsPort = "9443"
 const adapterHttpPort = "8090"
 const certFile = "/etc/neuvector/certs/ssl-cert.pem"
 const keyFile = "/etc/neuvector/certs/ssl-cert.key"
->>>>>>> a5c399e9
 
 const reportSuffixURL = "/report"
 const dataCheckInterval = 1.0
@@ -64,35 +57,10 @@
 	concurrentJobs = Counter{count: 0}
 	defer http.DefaultClient.CloseIdleConnections()
 	GetControllerServiceClient(serverConfig.ControllerIP, serverConfig.ControllerPort)
-<<<<<<< HEAD
-=======
-
-	go processQueueMap()
-	go pruneOldEntries()
-
-	// Start REST server
->>>>>>> a5c399e9
 	http.HandleFunc("/", unhandled)
 	http.HandleFunc(metadataEndpoint, authenticateHarbor(metadata))
 	http.HandleFunc(scanEndpoint, authenticateHarbor(scan))
 	http.HandleFunc(scanReportURL, authenticateHarbor(scanResult))
-<<<<<<< HEAD
-	log.WithFields(log.Fields{}).Debug("Server Started")
-
-	go processQueueMap()
-	go pruneOldEntries()
-	for {
-		log.Debug("Start TLS")
-		if err := http.ListenAndServeTLS(addr, certFile, keyFile, nil); err != nil {
-			if err != nil {
-				log.WithFields(log.Fields{"error": err}).Error("Error starting https server")
-				return
-			}
-		} else {
-			break
-		}
-
-=======
 
 	for {
 		var err error
@@ -123,7 +91,6 @@
 		} else {
 			break
 		}
->>>>>>> a5c399e9
 	}
 }
 
@@ -131,14 +98,9 @@
 func unhandled(w http.ResponseWriter, req *http.Request) {
 	log.WithFields(log.Fields{"URL": req.URL.String()}).Debug()
 	defer req.Body.Close()
-<<<<<<< HEAD
-	http.NotFound(w, req)
-	log.WithFields(log.Fields{"url": req.URL}).Debug("Unhandled HTTP Endpoint")
-=======
 
 	http.NotFound(w, req)
 	log.WithFields(log.Fields{"endpoint": req.URL}).Warning("Unhandled HTTP Endpoint")
->>>>>>> a5c399e9
 }
 
 //authenticateHarbor wraps other handlerfuncs with basic authentication.
